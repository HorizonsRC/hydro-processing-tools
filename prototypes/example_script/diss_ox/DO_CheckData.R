--- conflicted
+++ resolved
@@ -1,514 +1,256 @@
-<<<<<<< HEAD
-#########################################################################################
-#
-#  Task Name:       <- Pull DO check data
-#
-#  Task Purpose:    <- This code pulls the DO check and inspection data from both Survey123
-#                       and 'Provisional WaterQuality.hts' for a given site and start date
-#
-#  Task Outputs:    <- A csv of all DO combined check and inspection data that is saved in
-#                       the specified folder
-#
-#  Notes:           <-
-#
-#  Created by:      <- Hannah Marley
-#  Created on:      <- 19/01/2022
-#
-#  Last updated:    <- Sam Irvine
-#  Last updated by: <- 07/06/2023
-#
-#
-#  Written in R version 4.1.1
-#
-########################################################################################
-
-
-
-# load required libraries
-library(RODBC); library(dplyr); library(DT)
-library(tidyverse); library(Hilltop); library(lubridate)
-library(yaml)
-
-
-# --------------------------------------------------------------------------------
-# --- Define site, start date, and folder file path to save inspection data to ---
-# --------------------------------------------------------------------------------
-config_yaml = yaml.load_file("./DO_config.yaml")
-site = config_yaml$site
-
-startDate = as.Date(config_yaml$from_date)-1  # choose one day before your batch start date
-if (is.null(config_yaml$to_date)) {
-  config_yaml$to_date = format(Sys.time(), "%Y-%m-%d %H:%M:%S")
-}
-endDate = as.Date(config_yaml$to_date)+1  # choose one day after your batch end date
-folder_filepath = "./" # here
-# -----------------------------------------------------
-
-
-
-# --- Retrieve check & inspection data from Survey123 ---
-
-# Connect to Survey123
-ch <- odbcDriverConnect('driver={SQL Server};server=DBSurvey123Live.horizons.govt.nz;database=survey123;trusted_connection=true')
-
-
-# Get inspection info
-inspections_Survey123 <- sqlQuery(ch, paste0("SELECT Hydro_Inspection.id, Hydro_Inspection.arrival_time, Hydro_Inspection.sitename,
-                                             Hydro_Inspection.weather, Hydro_Inspection.notes,
-                                             Hydro_Inspection.departure_time, Hydro_Inspection.creator,
-                                             DO_Inspection.inspection_id, DO_Inspection.handheld_percent, DO_Inspection.logger_percent,
-                                             DO_Inspection.handheld_concentration, DO_Inspection.handheld_baro,
-                                             DO_Inspection.do_notes, DO_Inspection.inspection_id,
-                                             WaterLevel_Inspection.inspection_id,
-                                             WaterLevel_Inspection.wl_notes,
-                                             WaterTemp_Inspection.inspection_id, WaterTemp_Inspection.wt_device,
-                                             WaterTemp_Inspection.handheld_temp, WaterTemp_Inspection.logger_temp
-                                             FROM [dbo].Hydro_Inspection
-                                             FULL JOIN [dbo].DO_Inspection ON DO_Inspection.inspection_id = Hydro_Inspection.id
-                                             FULL JOIN [dbo].WaterLevel_Inspection ON WaterLevel_Inspection.inspection_id = Hydro_Inspection.id
-                                             FULL JOIN [dbo].WaterTemp_Inspection ON WaterTemp_Inspection.inspection_id = Hydro_Inspection.id
-                                             WHERE Hydro_Inspection.sitename = '", site, "'
-                                             AND Hydro_Inspection.arrival_time >= '", startDate, "'"),
-                                  stringsAsFactors = F)
-
-
-close(ch)
-
-
-
-# Format data
-Inspections = inspections_Survey123 %>%
-  select(id, sitename, arrival_time, departure_time, creator, weather,
-         notes, wl_notes, wt_device, do_notes,
-         handheld_percent, logger_percent, handheld_concentration
-  ) %>%
-  mutate(arrival_time = round_date(arrival_time, "15 minutes"),
-         Date = as.Date(as.character(arrival_time)),
-         Time = format(arrival_time, "%H:%M:%S"))
-
-colnames(Inspections) = c("ID", "Site Name", "Arrival Time", "Departure Time", "InspectionStaff",
-                          "Weather", "Notes", "Water level notes", "MeterID", "DO Notes",
-                          "Value", "Logger",
-                          "DO_ug/L Handheld", "Date", "Time")
-
-Inspections = Inspections %>%
-  select("ID", "Site Name", "Date", "Time", "Weather",
-         "Arrival Time", "Departure Time", "InspectionStaff",
-         "Notes", "Water level notes", "MeterID", "DO Notes",
-         "Value", "Logger",
-         "DO_ug/L Handheld") %>%
-  mutate(`Arrival Time` = as.character(`Arrival Time`),
-         `Departure Time` = as.character(`Departure Time`)) %>%
-  unique(.)
-
-
-
-
-
-# --- Retrieve check & inspection data from Provisional WQ ---
-
-# data source
-dat = HilltopData("//ares/Environmental Archive/Provisional WaterQuality.hts")
-meas = "Field DO Saturation (HRC) [Field DO Saturation (HRC)]"
-meas1 = "Field DO Concentration (HRC) [Field DO Concentration (HRC)]"
-#(measurements = MeasurementList(dat, site))
-
-# Get the data from Hilltop
-provisWQ_dat1 = GetData(dat, site, meas1, startDate, "")
-provisWQ_dat1 = fortify.zoo(provisWQ_dat1, melt = FALSE)
-provisWQ_dat1 = provisWQ_dat1 %>%
-  rename("DO_ug/L Handheld" = "provisWQ_dat1")
-
-
-provisWQ_dat = GetData(dat, site, meas, startDate, "", WQParams = TRUE)
-provisWQ_dat = fortify.zoo(provisWQ_dat, melt = FALSE)
-
-
-
-# --- Join all data together and format ---
-
-full_dat = provisWQ_dat %>%
-  full_join(., provisWQ_dat1, by = "Index") %>%
-  mutate(Index = round_date(Index, "15 minutes"),
-         "Arrival Time" = as.character(Index),
-         Date = as.Date(Index),
-         Time = format(Index, "%H:%M:%S"),
-         ID = NA,
-         `Site Name` = site,
-         `Departure Time` = NA,
-         `Water level notes` = NA,
-         `DO Notes` = NA,
-         `Logger` = NA) %>%
-  rename("Value" = "Field DO Saturation (HRC)",
-         "InspectionStaff" = "SampledBy",
-         "Notes" = "Comments") %>%
-  select(ID, `Site Name`, Date, Time, Weather, `Arrival Time`, `Departure Time`,
-         InspectionStaff, Notes, `Water level notes`, MeterID,
-         `DO Notes`, `DO_ug/L Handheld`,
-         `Value`, `Logger`) %>%
-  rbind(., Inspections) %>%
-  select(-ID) %>%
-  arrange(desc(`Arrival Time`))
-
-
-
-# --- save to csv ---
-write.csv(full_dat, paste0(folder_filepath, "DO_Inspections.csv"), row.names = FALSE)
-
-
-
-
-
-# ------ Pull non-conformances for sites ------
-
-# Connect to survey123 sql table
-ch = odbcDriverConnect('driver={SQL Server};server=sql3dev.horizons.govt.nz;database=survey123;trusted_connection=true')
-
-NCR = sqlQuery(ch, paste0("SELECT Hydro_Inspection.id, Hydro_Inspection.sitename,
-                                             Non_Conformances.*
-                                             FROM [dbo].Non_Conformances
-                                             INNER JOIN Hydro_Inspection ON Non_Conformances.inspection_id = Hydro_Inspection.id
-                                             WHERE Hydro_Inspection.sitename = '", site, "'"),
-               stringsAsFactors = F)
-
-close(ch)
-
-
-# Connect to logsheets
-ch1 = odbcConnectAccess2007("//ares/HydrologySoftware/Catchment Data Tools/CDT4.accdb")
-
-NCRs = sqlQuery(ch1, paste0("SELECT NonConformance.* FROM NonConformance WHERE NonConformance.Sitename= '", site, "'"),
-                stringsAsFactors = F)
-
-close(ch1)
-
-
-
-NCR_survey123 = NCR %>%
-  mutate(created_date = as.character(created_date),
-         edit_date = as.character(edit_date)) %>%
-  select(sitename, created_date, creator, edit_date, summary, missing_record, days_missing_record, corrective_action) %>%
-  rename("Sitename" = "sitename",
-         "Entrydate" = "created_date",
-         "Reportby" = "creator",
-         "ReportDate" = "edit_date",
-         "NC_Summary" = "summary",
-         "MissingRecord" = "missing_record",
-         "MissingRecord_Days" = "days_missing_record",
-         "CorrectiveAction" = "corrective_action")
-
-
-NCRs = NCRs %>%
-  mutate(Entrydate = as.character(Entrydate),
-         ReportDate = as.character(ReportDate)) %>%
-  select(Sitename, Entrydate, Reportby, ReportDate, NC_Summary, MissingRecord, MissingRecord_Days, CorrectiveAction)
-
-NCRs = NCRs %>%
-  rbind(., NCR_survey123) %>%
-  mutate(Date = as.Date(ReportDate)) %>%
-  arrange(Date) %>%
-  select(-Date) %>%
-  filter(as.Date(ReportDate) >= startDate,
-         as.Date(ReportDate) <= endDate)
-
-write.csv(NCRs, paste0(folder_filepath, "DO_non-conformance_reports.csv"), row.names = FALSE)
-
-
-
-
-
-# ------ Keep just check data, format to fit Hilltop and save as csv ------
-
-check_data = full_dat %>%
-  select(Date, Time, `DO_ug/L Handheld`, `Value`, `Arrival Time`, Notes) %>%
-  filter(!is.na(`Value`),
-         Date <= endDate) %>%
-  distinct(Date, `DO_ug/L Handheld`, .keep_all = TRUE) %>%
-  rename("DO saturation check" = "Value",
-         "Recorder Time" = "Arrival Time",
-         "Comment" = "Notes") %>%
-  mutate(`DO saturation check` = as.numeric(`DO saturation check`)) %>%
-  mutate(`Comment` = gsub("\r?\n|\r", " ", `Comment`)) %>%
-  select(Date, Time, `DO saturation check`, `Recorder Time`, Comment) %>%
-  arrange(`Recorder Time`)
-
-
-write.csv(check_data, paste0(folder_filepath, "DO_check_data.csv"), row.names = FALSE)
-
-#Same thing as check data, but includes non-measurement inspections for visual data inspection
-working_check_data = full_dat %>%
-  select(Date, Time, `DO_ug/L Handheld`, `Value`, `Arrival Time`, Notes) %>%
-  filter(Date <= endDate) %>%
-  distinct(Date, `DO_ug/L Handheld`, .keep_all = TRUE) %>%
-  rename("DO saturation check" = "Value",
-         "Recorder Time" = "Arrival Time",
-         "Comment" = "Notes") %>%
-  mutate(`DO saturation check` = as.numeric(`DO saturation check`)) %>%
-  mutate(`Comment` = gsub("\r?\n|\r", " ", `Comment`)) %>%
-  select(Date, Time, `DO saturation check`, `Recorder Time`, Comment) %>%
-  arrange(`Recorder Time`)
-
-
-write.csv(working_check_data, paste0(folder_filepath, "DO_working_check_data.csv"), row.names = FALSE)
-
-
-
-rm(list = ls())
-=======
-#########################################################################################
-#
-#  Task Name:       <- Pull DO check data
-#
-#  Task Purpose:    <- This code pulls the DO check and inspection data from both Survey123
-#                       and 'Provisional WaterQuality.hts' for a given site and start date
-#
-#  Task Outputs:    <- A csv of all DO combined check and inspection data that is saved in
-#                       the specified folder
-#
-#  Notes:           <-
-#
-#  Created by:      <- Hannah Marley
-#  Created on:      <- 19/01/2022
-#
-#  Last updated:    <- Sam Irvine
-#  Last updated by: <- 07/06/2023
-#
-#
-#  Written in R version 4.1.1
-#
-########################################################################################
-
-
-
-# load required libraries
-library(RODBC); library(dplyr); library(DT)
-library(tidyverse); library(Hilltop); library(lubridate)
-library(yaml)
-
-
-# --------------------------------------------------------------------------------
-# --- Define site, start date, and folder file path to save inspection data to ---
-# --------------------------------------------------------------------------------
-config_yaml = yaml.load_file("./DO_config.yaml")
-site = config_yaml$site
-
-startDate = as.Date(config_yaml$from_date)-1  # choose one day before your batch start date
-if (is.null(config_yaml$to_date)) {
-  config_yaml$to_date = format(Sys.time(), "%Y-%m-%d %H:%M:%S")
-}
-endDate = as.Date(config_yaml$to_date)+1  # choose one day after your batch end date
-folder_filepath = "./" # here
-# -----------------------------------------------------
-
-
-
-# --- Retrieve check & inspection data from Survey123 ---
-
-# Connect to Survey123
-ch <- odbcDriverConnect('driver={SQL Server};server=DBSurvey123Live.horizons.govt.nz;database=survey123;trusted_connection=true')
-
-
-# Get inspection info
-inspections_Survey123 <- sqlQuery(ch, paste0("SELECT Hydro_Inspection.id, Hydro_Inspection.arrival_time, Hydro_Inspection.sitename,
-                                             Hydro_Inspection.weather, Hydro_Inspection.notes,
-                                             Hydro_Inspection.departure_time, Hydro_Inspection.creator,
-                                             DO_Inspection.inspection_id, DO_Inspection.handheld_percent, DO_Inspection.logger_percent,
-                                             DO_Inspection.handheld_concentration, DO_Inspection.handheld_baro,
-                                             DO_Inspection.do_notes, DO_Inspection.inspection_id,
-                                             WaterLevel_Inspection.inspection_id,
-                                             WaterLevel_Inspection.wl_notes,
-                                             WaterTemp_Inspection.inspection_id, WaterTemp_Inspection.wt_device,
-                                             WaterTemp_Inspection.handheld_temp, WaterTemp_Inspection.logger_temp
-                                             FROM [dbo].Hydro_Inspection
-                                             FULL JOIN [dbo].DO_Inspection ON DO_Inspection.inspection_id = Hydro_Inspection.id
-                                             FULL JOIN [dbo].WaterLevel_Inspection ON WaterLevel_Inspection.inspection_id = Hydro_Inspection.id
-                                             FULL JOIN [dbo].WaterTemp_Inspection ON WaterTemp_Inspection.inspection_id = Hydro_Inspection.id
-                                             WHERE Hydro_Inspection.sitename = '", site, "'
-                                             AND Hydro_Inspection.arrival_time >= '", startDate, "'"),
-                                  stringsAsFactors = F)
-
-
-close(ch)
-
-
-
-# Format data
-Inspections = inspections_Survey123 %>%
-  select(id, sitename, arrival_time, departure_time, creator, weather,
-         notes, wl_notes, wt_device, do_notes,
-         handheld_percent, logger_percent, handheld_concentration
-  ) %>%
-  mutate(arrival_time = round_date(arrival_time, "15 minutes"),
-         Date = as.Date(as.character(arrival_time)),
-         Time = format(arrival_time, "%H:%M:%S"))
-
-colnames(Inspections) = c("ID", "Site Name", "Arrival Time", "Departure Time", "InspectionStaff",
-                          "Weather", "Notes", "Water level notes", "MeterID", "DO Notes",
-                          "Value", "Logger",
-                          "DO_ug/L Handheld", "Date", "Time")
-
-Inspections = Inspections %>%
-  select("ID", "Site Name", "Date", "Time", "Weather",
-         "Arrival Time", "Departure Time", "InspectionStaff",
-         "Notes", "Water level notes", "MeterID", "DO Notes",
-         "Value", "Logger",
-         "DO_ug/L Handheld") %>%
-  mutate(`Arrival Time` = as.character(`Arrival Time`),
-         `Departure Time` = as.character(`Departure Time`)) %>%
-  unique(.)
-
-
-
-
-
-# --- Retrieve check & inspection data from Provisional WQ ---
-
-# data source
-dat = HilltopData("//ares/Environmental Archive/Provisional WaterQuality.hts")
-meas = "Field DO Saturation (HRC) [Field DO Saturation (HRC)]"
-meas1 = "Field DO Concentration (HRC) [Field DO Concentration (HRC)]"
-#(measurements = MeasurementList(dat, site))
-
-# Get the data from Hilltop
-provisWQ_dat1 = GetData(dat, site, meas1, startDate, "")
-provisWQ_dat1 = fortify.zoo(provisWQ_dat1, melt = FALSE)
-provisWQ_dat1 = provisWQ_dat1 %>%
-  rename("DO_ug/L Handheld" = "provisWQ_dat1")
-
-
-provisWQ_dat = GetData(dat, site, meas, startDate, "", WQParams = TRUE)
-provisWQ_dat = fortify.zoo(provisWQ_dat, melt = FALSE)
-
-
-
-# --- Join all data together and format ---
-
-full_dat = provisWQ_dat %>%
-  full_join(., provisWQ_dat1, by = "Index") %>%
-  mutate(Index = round_date(Index, "15 minutes"),
-         "Arrival Time" = as.character(Index),
-         Date = as.Date(Index),
-         Time = format(Index, "%H:%M:%S"),
-         ID = NA,
-         `Site Name` = site,
-         `Departure Time` = NA,
-         `Water level notes` = NA,
-         `DO Notes` = NA,
-         `DO% Logger` = NA) %>%
-  rename("Value" = "Field DO Saturation (HRC)",
-         "Logger" = "DO% Logger",
-         "InspectionStaff" = "SampledBy",
-         "Notes" = "Comments") %>%
-  select(ID, `Site Name`, Date, Time, Weather, `Arrival Time`, `Departure Time`,
-         InspectionStaff, Notes, `Water level notes`, MeterID,
-         `DO Notes`, `DO_ug/L Handheld`,
-         `Value`, `Logger`) %>%
-  rbind(., Inspections) %>%
-  select(-ID) %>%
-  arrange(desc(`Arrival Time`))
-
-
-
-# --- save to csv ---
-write.csv(full_dat, paste0(folder_filepath, "DO_Inspections.csv"), row.names = FALSE)
-
-
-
-
-
-# ------ Pull non-conformances for sites ------
-
-# Connect to survey123 sql table
-ch = odbcDriverConnect('driver={SQL Server};server=sql3dev.horizons.govt.nz;database=survey123;trusted_connection=true')
-
-NCR = sqlQuery(ch, paste0("SELECT Hydro_Inspection.id, Hydro_Inspection.sitename,
-                                             Non_Conformances.*
-                                             FROM [dbo].Non_Conformances
-                                             INNER JOIN Hydro_Inspection ON Non_Conformances.inspection_id = Hydro_Inspection.id
-                                             WHERE Hydro_Inspection.sitename = '", site, "'"),
-               stringsAsFactors = F)
-
-close(ch)
-
-
-# Connect to logsheets
-ch1 = odbcConnectAccess2007("//ares/HydrologySoftware/Catchment Data Tools/CDT4.accdb")
-
-NCRs = sqlQuery(ch1, paste0("SELECT NonConformance.* FROM NonConformance WHERE NonConformance.Sitename= '", site, "'"),
-                stringsAsFactors = F)
-
-close(ch1)
-
-
-
-NCR_survey123 = NCR %>%
-  mutate(created_date = as.character(created_date),
-         edit_date = as.character(edit_date)) %>%
-  select(sitename, created_date, creator, edit_date, summary, missing_record, days_missing_record, corrective_action) %>%
-  rename("Sitename" = "sitename",
-         "Entrydate" = "created_date",
-         "Reportby" = "creator",
-         "ReportDate" = "edit_date",
-         "NC_Summary" = "summary",
-         "MissingRecord" = "missing_record",
-         "MissingRecord_Days" = "days_missing_record",
-         "CorrectiveAction" = "corrective_action")
-
-
-NCRs = NCRs %>%
-  mutate(Entrydate = as.character(Entrydate),
-         ReportDate = as.character(ReportDate)) %>%
-  select(Sitename, Entrydate, Reportby, ReportDate, NC_Summary, MissingRecord, MissingRecord_Days, CorrectiveAction)
-
-NCRs = NCRs %>%
-  rbind(., NCR_survey123) %>%
-  mutate(Date = as.Date(ReportDate)) %>%
-  arrange(Date) %>%
-  select(-Date) %>%
-  filter(as.Date(ReportDate) >= startDate,
-         as.Date(ReportDate) <= endDate)
-
-write.csv(NCRs, paste0(folder_filepath, "DO_non-conformance_reports.csv"), row.names = FALSE)
-
-
-
-
-
-# ------ Keep just check data, format to fit Hilltop and save as csv ------
-
-check_data = full_dat %>%
-  select(Date, Time, `DO_ug/L Handheld`, `Value`, `Arrival Time`, Notes) %>%
-  filter(!is.na(`Value`),
-         Date <= endDate) %>%
-  distinct(Date, `DO_ug/L Handheld`, .keep_all = TRUE) %>%
-  rename("DO saturation check" = "Value",
-         "Recorder Time" = "Arrival Time",
-         "Comment" = "Notes") %>%
-  mutate(`DO saturation check` = as.numeric(`DO saturation check`)) %>%
-  mutate(`Comment` = gsub("\r?\n|\r", " ", `Comment`)) %>%
-  select(Date, Time, `DO saturation check`, `Recorder Time`, Comment) %>%
-  arrange(`Recorder Time`)
-
-
-write.csv(check_data, paste0(folder_filepath, "DO_check_data.csv"), row.names = FALSE)
-
-#Same thing as check data, but includes non-measurement inspections for visual data inspection
-working_check_data = full_dat %>%
-  select(Date, Time, `DO_ug/L Handheld`, `Value`, `Arrival Time`, Notes) %>%
-  filter(Date <= endDate) %>%
-  distinct(Date, `DO_ug/L Handheld`, .keep_all = TRUE) %>%
-  rename("DO saturation check" = "Value",
-         "Recorder Time" = "Arrival Time",
-         "Comment" = "Notes") %>%
-  mutate(`DO saturation check` = as.numeric(`DO saturation check`)) %>%
-  mutate(`Comment` = gsub("\r?\n|\r", " ", `Comment`)) %>%
-  select(Date, Time, `DO saturation check`, `Recorder Time`, Comment) %>%
-  arrange(`Recorder Time`)
-
-
-write.csv(working_check_data, paste0(folder_filepath, "DO_working_check_data.csv"), row.names = FALSE)
-
-
-
-rm(list = ls())
->>>>>>> cd744306
+#########################################################################################
+#
+#  Task Name:       <- Pull DO check data
+#
+#  Task Purpose:    <- This code pulls the DO check and inspection data from both Survey123
+#                       and 'Provisional WaterQuality.hts' for a given site and start date
+#
+#  Task Outputs:    <- A csv of all DO combined check and inspection data that is saved in
+#                       the specified folder
+#
+#  Notes:           <-
+#
+#  Created by:      <- Hannah Marley
+#  Created on:      <- 19/01/2022
+#
+#  Last updated:    <- Sam Irvine
+#  Last updated by: <- 07/06/2023
+#
+#
+#  Written in R version 4.1.1
+#
+########################################################################################
+
+
+
+# load required libraries
+library(RODBC); library(dplyr); library(DT)
+library(tidyverse); library(Hilltop); library(lubridate)
+library(yaml)
+
+
+# --------------------------------------------------------------------------------
+# --- Define site, start date, and folder file path to save inspection data to ---
+# --------------------------------------------------------------------------------
+config_yaml = yaml.load_file("./DO_config.yaml")
+site = config_yaml$site
+
+startDate = as.Date(config_yaml$from_date)-1  # choose one day before your batch start date
+if (is.null(config_yaml$to_date)) {
+  config_yaml$to_date = format(Sys.time(), "%Y-%m-%d %H:%M:%S")
+}
+endDate = as.Date(config_yaml$to_date)+1  # choose one day after your batch end date
+folder_filepath = "./" # here
+# -----------------------------------------------------
+
+
+
+# --- Retrieve check & inspection data from Survey123 ---
+
+# Connect to Survey123
+ch <- odbcDriverConnect('driver={SQL Server};server=DBSurvey123Live.horizons.govt.nz;database=survey123;trusted_connection=true')
+
+
+# Get inspection info
+inspections_Survey123 <- sqlQuery(ch, paste0("SELECT Hydro_Inspection.id, Hydro_Inspection.arrival_time, Hydro_Inspection.sitename,
+                                             Hydro_Inspection.weather, Hydro_Inspection.notes,
+                                             Hydro_Inspection.departure_time, Hydro_Inspection.creator,
+                                             DO_Inspection.inspection_id, DO_Inspection.handheld_percent, DO_Inspection.logger_percent,
+                                             DO_Inspection.handheld_concentration, DO_Inspection.handheld_baro,
+                                             DO_Inspection.do_notes, DO_Inspection.inspection_id,
+                                             WaterLevel_Inspection.inspection_id,
+                                             WaterLevel_Inspection.wl_notes,
+                                             WaterTemp_Inspection.inspection_id, WaterTemp_Inspection.wt_device,
+                                             WaterTemp_Inspection.handheld_temp, WaterTemp_Inspection.logger_temp
+                                             FROM [dbo].Hydro_Inspection
+                                             FULL JOIN [dbo].DO_Inspection ON DO_Inspection.inspection_id = Hydro_Inspection.id
+                                             FULL JOIN [dbo].WaterLevel_Inspection ON WaterLevel_Inspection.inspection_id = Hydro_Inspection.id
+                                             FULL JOIN [dbo].WaterTemp_Inspection ON WaterTemp_Inspection.inspection_id = Hydro_Inspection.id
+                                             WHERE Hydro_Inspection.sitename = '", site, "'
+                                             AND Hydro_Inspection.arrival_time >= '", startDate, "'"),
+                                  stringsAsFactors = F)
+
+
+close(ch)
+
+
+
+# Format data
+Inspections = inspections_Survey123 %>%
+  select(id, sitename, arrival_time, departure_time, creator, weather,
+         notes, wl_notes, wt_device, do_notes,
+         handheld_percent, logger_percent, handheld_concentration
+  ) %>%
+  mutate(arrival_time = round_date(arrival_time, "15 minutes"),
+         Date = as.Date(as.character(arrival_time)),
+         Time = format(arrival_time, "%H:%M:%S"))
+
+colnames(Inspections) = c("ID", "Site Name", "Arrival Time", "Departure Time", "InspectionStaff",
+                          "Weather", "Notes", "Water level notes", "MeterID", "DO Notes",
+                          "Value", "Logger",
+                          "DO_ug/L Handheld", "Date", "Time")
+
+Inspections = Inspections %>%
+  select("ID", "Site Name", "Date", "Time", "Weather",
+         "Arrival Time", "Departure Time", "InspectionStaff",
+         "Notes", "Water level notes", "MeterID", "DO Notes",
+         "Value", "Logger",
+         "DO_ug/L Handheld") %>%
+  mutate(`Arrival Time` = as.character(`Arrival Time`),
+         `Departure Time` = as.character(`Departure Time`)) %>%
+  unique(.)
+
+
+
+
+
+# --- Retrieve check & inspection data from Provisional WQ ---
+
+# data source
+dat = HilltopData("//ares/Environmental Archive/Provisional WaterQuality.hts")
+meas = "Field DO Saturation (HRC) [Field DO Saturation (HRC)]"
+meas1 = "Field DO Concentration (HRC) [Field DO Concentration (HRC)]"
+#(measurements = MeasurementList(dat, site))
+
+# Get the data from Hilltop
+provisWQ_dat1 = GetData(dat, site, meas1, startDate, "")
+provisWQ_dat1 = fortify.zoo(provisWQ_dat1, melt = FALSE)
+provisWQ_dat1 = provisWQ_dat1 %>%
+  rename("DO_ug/L Handheld" = "provisWQ_dat1")
+
+
+provisWQ_dat = GetData(dat, site, meas, startDate, "", WQParams = TRUE)
+provisWQ_dat = fortify.zoo(provisWQ_dat, melt = FALSE)
+
+
+
+# --- Join all data together and format ---
+
+full_dat = provisWQ_dat %>%
+  full_join(., provisWQ_dat1, by = "Index") %>%
+  mutate(Index = round_date(Index, "15 minutes"),
+         "Arrival Time" = as.character(Index),
+         Date = as.Date(Index),
+         Time = format(Index, "%H:%M:%S"),
+         ID = NA,
+         `Site Name` = site,
+         `Departure Time` = NA,
+         `Water level notes` = NA,
+         `DO Notes` = NA,
+         `DO% Logger` = NA) %>%
+  rename("Value" = "Field DO Saturation (HRC)",
+         "Logger" = "DO% Logger",
+         "InspectionStaff" = "SampledBy",
+         "Notes" = "Comments") %>%
+  select(ID, `Site Name`, Date, Time, Weather, `Arrival Time`, `Departure Time`,
+         InspectionStaff, Notes, `Water level notes`, MeterID,
+         `DO Notes`, `DO_ug/L Handheld`,
+         `Value`, `Logger`) %>%
+  rbind(., Inspections) %>%
+  select(-ID) %>%
+  arrange(desc(`Arrival Time`))
+
+
+
+# --- save to csv ---
+write.csv(full_dat, paste0(folder_filepath, "DO_Inspections.csv"), row.names = FALSE)
+
+
+
+
+
+# ------ Pull non-conformances for sites ------
+
+# Connect to survey123 sql table
+ch = odbcDriverConnect('driver={SQL Server};server=sql3dev.horizons.govt.nz;database=survey123;trusted_connection=true')
+
+NCR = sqlQuery(ch, paste0("SELECT Hydro_Inspection.id, Hydro_Inspection.sitename,
+                                             Non_Conformances.*
+                                             FROM [dbo].Non_Conformances
+                                             INNER JOIN Hydro_Inspection ON Non_Conformances.inspection_id = Hydro_Inspection.id
+                                             WHERE Hydro_Inspection.sitename = '", site, "'"),
+               stringsAsFactors = F)
+
+close(ch)
+
+
+# Connect to logsheets
+ch1 = odbcConnectAccess2007("//ares/HydrologySoftware/Catchment Data Tools/CDT4.accdb")
+
+NCRs = sqlQuery(ch1, paste0("SELECT NonConformance.* FROM NonConformance WHERE NonConformance.Sitename= '", site, "'"),
+                stringsAsFactors = F)
+
+close(ch1)
+
+
+
+NCR_survey123 = NCR %>%
+  mutate(created_date = as.character(created_date),
+         edit_date = as.character(edit_date)) %>%
+  select(sitename, created_date, creator, edit_date, summary, missing_record, days_missing_record, corrective_action) %>%
+  rename("Sitename" = "sitename",
+         "Entrydate" = "created_date",
+         "Reportby" = "creator",
+         "ReportDate" = "edit_date",
+         "NC_Summary" = "summary",
+         "MissingRecord" = "missing_record",
+         "MissingRecord_Days" = "days_missing_record",
+         "CorrectiveAction" = "corrective_action")
+
+
+NCRs = NCRs %>%
+  mutate(Entrydate = as.character(Entrydate),
+         ReportDate = as.character(ReportDate)) %>%
+  select(Sitename, Entrydate, Reportby, ReportDate, NC_Summary, MissingRecord, MissingRecord_Days, CorrectiveAction)
+
+NCRs = NCRs %>%
+  rbind(., NCR_survey123) %>%
+  mutate(Date = as.Date(ReportDate)) %>%
+  arrange(Date) %>%
+  select(-Date) %>%
+  filter(as.Date(ReportDate) >= startDate,
+         as.Date(ReportDate) <= endDate)
+
+write.csv(NCRs, paste0(folder_filepath, "DO_non-conformance_reports.csv"), row.names = FALSE)
+
+
+
+
+
+# ------ Keep just check data, format to fit Hilltop and save as csv ------
+
+check_data = full_dat %>%
+  select(Date, Time, `DO_ug/L Handheld`, `Value`, `Arrival Time`, Notes) %>%
+  filter(!is.na(`Value`),
+         Date <= endDate) %>%
+  distinct(Date, `DO_ug/L Handheld`, .keep_all = TRUE) %>%
+  rename("DO saturation check" = "Value",
+         "Recorder Time" = "Arrival Time",
+         "Comment" = "Notes") %>%
+  mutate(`DO saturation check` = as.numeric(`DO saturation check`)) %>%
+  mutate(`Comment` = gsub("\r?\n|\r", " ", `Comment`)) %>%
+  select(Date, Time, `DO saturation check`, `Recorder Time`, Comment) %>%
+  arrange(`Recorder Time`)
+
+
+write.csv(check_data, paste0(folder_filepath, "DO_check_data.csv"), row.names = FALSE)
+
+#Same thing as check data, but includes non-measurement inspections for visual data inspection
+working_check_data = full_dat %>%
+  select(Date, Time, `DO_ug/L Handheld`, `Value`, `Arrival Time`, Notes) %>%
+  filter(Date <= endDate) %>%
+  distinct(Date, `DO_ug/L Handheld`, .keep_all = TRUE) %>%
+  rename("DO saturation check" = "Value",
+         "Recorder Time" = "Arrival Time",
+         "Comment" = "Notes") %>%
+  mutate(`DO saturation check` = as.numeric(`DO saturation check`)) %>%
+  mutate(`Comment` = gsub("\r?\n|\r", " ", `Comment`)) %>%
+  select(Date, Time, `DO saturation check`, `Recorder Time`, Comment) %>%
+  arrange(`Recorder Time`)
+
+
+write.csv(working_check_data, paste0(folder_filepath, "DO_working_check_data.csv"), row.names = FALSE)
+
+
+
+rm(list = ls())