"""Script to run through various processing tasks."""

import matplotlib.pyplot as plt
import pandas as pd
from annalist.annalist import Annalist

from hydrobot.data_acquisition import get_data
from hydrobot.data_sources import get_measurement
from hydrobot.evaluator import (
    base_data_meets_qc,
    check_data_quality_code,
    small_gap_closer,
<<<<<<< HEAD
    base_data_meets_qc,
    diagnose_data,
=======
>>>>>>> 0e1769e7
)
from hydrobot.filters import clip, remove_spikes

# Location and attributes of data to be obtained
base_url = "http://hilltopdev.horizons.govt.nz/"
standard_hts = "RawLogger.hts"
check_hts = "boo.hts"

site = "Rangitikei at Mangaweka"
from_date = "2021-01-01 00:00"
to_date = "2023-10-12 8:30"

high_clip = 40
low_clip = 0
delta = 1
span = 10

# Measurements used
measurement = "Water Temperature [Dissolved Oxygen sensor]"
check_measurement = "Water Temperature Check [Water Temperature]"

ann = Annalist()
ann.configure("Processing Water Temp Data.", "Hot Dameul, Sameul!")

base_data = get_data(
    base_url,
    standard_hts,
    site,
    measurement,
    from_date,
    to_date,
)
base_series = pd.Series(base_data["Value"].values, base_data["Time"])
base_series = base_series.asfreq("15T")
raw_data = base_series

base_series.index.name = "Time"
base_series.name = "Value"

check_data = get_data(
    base_url,
    check_hts,
    site,
    check_measurement,
    from_date,
    to_date,
    tstype="Check",
)
check_series = pd.Series(check_data["Value"].values, check_data["Time"])
check_series.index.name = "Time"
check_series.name = "Value"
# Clip check data
check_series = clip(check_series, low_clip, high_clip)

# Removing spikes from base data
base_series = remove_spikes(base_series, span, low_clip, high_clip, delta)

# Removing small np.NaN gaps
base_series = small_gap_closer(base_series, 12)

# Find the QC values
qc_series = check_data_quality_code(
    base_series, check_series, get_measurement(measurement)
)
qc_series.index.name = "Time"
qc_series.name = "Value"

# Export the data
base_series.to_csv("output_dump/base_" + site + "-" + measurement + ".csv")
check_series.to_csv("output_dump/check_" + site + "-" + check_measurement + ".csv")
qc_series.to_csv("output_dump/QC_" + site + "-" + check_measurement + ".csv")

# filters for each QC
check_400 = check_series[qc_series == 400]
check_500 = check_series[qc_series == 500]
check_600 = check_series[qc_series == 600]
check_other = check_series[(qc_series != 400) & (qc_series != 500) & (qc_series != 600)]
base_200 = base_data_meets_qc(base_series, qc_series, 200).asfreq("15T")
base_400 = base_data_meets_qc(base_series, qc_series, 400).asfreq("15T")
base_500 = base_data_meets_qc(base_series, qc_series, 500).asfreq("15T")
base_600 = base_data_meets_qc(base_series, qc_series, 600).asfreq("15T")


print(
    diagnose_data(
        raw_data,
        base_series,
        [base_600, base_500, base_400, base_200],
        [600, 500, 400, 200],
        check_series,
    )
)

plt.figure(figsize=(10, 6))
# plt.plot(base_series.index, base_series, label="All data") # for all data
plt.plot(base_600.index, base_600, label="QC600", color="#006400")
plt.plot(base_500.index, base_500, label="QC500", color="#00bfff")
plt.plot(base_400.index, base_400, label="QC400", color="#ffa500")
plt.plot(base_200.index, base_200, label="QC200", color="#8b5902")
plt.plot(
    check_series.index,
    check_series,
    label="Check data",
    marker="o",
    color="black",
    linestyle="None",
)

plt.legend()
plt.show()<|MERGE_RESOLUTION|>--- conflicted
+++ resolved
@@ -10,11 +10,8 @@
     base_data_meets_qc,
     check_data_quality_code,
     small_gap_closer,
-<<<<<<< HEAD
     base_data_meets_qc,
     diagnose_data,
-=======
->>>>>>> 0e1769e7
 )
 from hydrobot.filters import clip, remove_spikes
 
