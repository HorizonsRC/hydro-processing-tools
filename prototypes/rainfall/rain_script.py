--- conflicted
+++ resolved
@@ -76,17 +76,13 @@
         ORDER BY Hydro_Inspection.arrival_time ASC
         """
 rainfall_checks = pd.read_sql(
-<<<<<<< HEAD
-    query,
-    engine,
+    inspection_query,
+    s123_engine,
     params=(
         pd.Timestamp(data.from_date) - pd.Timedelta("3min"),
         pd.Timestamp(data.to_date) + pd.Timedelta("3min"),
         data.site,
     ),
-=======
-    inspection_query, s123_engine, params=(data.from_date, data.to_date, data.site)
->>>>>>> 5f9261b4
 )
 # columns are:
 # 'arrival_time', 'weather', 'notes', 'departure_time', 'creator',
