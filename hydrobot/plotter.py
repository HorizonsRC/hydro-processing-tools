"""Tools for displaying potentially problematic data."""
import warnings

import matplotlib.pyplot as plt
import numpy as np
import pandas as pd
import plotly.graph_objects as go
from plotly.subplots import make_subplots

from hydrobot.evaluator import find_nearest_time, gap_finder, splitter
from hydrobot.utils import change_blocks


def gap_plotter(base_series, span=20, show=True):
    """Plot the areas around NaN.to_numpy() to visually check for dodgy spike removal.

    Parameters
    ----------
    base_series : pd.Series
        Data to have the gaps found and plotted
    span : int
        How many points around the gap gets plotted
    show : bool
        Whether to show the plot directly when called

    Returns
    -------
    None
        Outputs a series of plots
    """
    for gap in gap_finder(base_series):
        plt.figure()
        idx = base_series.index.get_loc(gap[0])
        lower_idx = idx - span
        upper_idx = idx + span + gap[1]
        if lower_idx < 0:
            # below range
            upper_idx -= lower_idx
            lower_idx -= lower_idx
        if upper_idx > len(base_series):
            # above range
            lower_idx -= len(base_series) - upper_idx
            upper_idx -= len(base_series) - upper_idx
            if lower_idx < 0:
                # span is too big or not enough data
                warnings.warn("Warning: Span bigger than data", stacklevel=2)
                lower_idx = 0
        gap_range = base_series.iloc[lower_idx:upper_idx]
        plt.plot(gap_range.index, gap_range)
        plt.title(f"Gap starting at {gap[0]}")
    if show:
        plt.show()


def check_plotter(base_series, check_series, span=20, show=True):
    """Plot the areas around check.to_numpy() to visually check for dodgy data from inspections.

    Parameters
    ----------
    base_series : pd.Series
        Data to plot
    check_series : pd.Series
        Check data which determines where the data is plotted
    span : int
        How much space around the check data is shown
    show : bool
        Whether to show the plot directly when called

    Returns
    -------
    None
        Outputs a series of plots

    """
    for check in check_series.index:
        plt.figure()
        idx = base_series.index.get_loc(find_nearest_time(base_series, check))
        lower_idx = idx - span
        upper_idx = idx + span
        if lower_idx < 0:
            # below range
            upper_idx -= lower_idx
            lower_idx -= lower_idx
        if upper_idx > len(base_series):
            # above range
            lower_idx -= len(base_series) - upper_idx
            upper_idx -= len(base_series) - upper_idx
            if lower_idx < 0:
                # span is too big or not enough data
                warnings.warn("Warning: Span bigger than data", stacklevel=2)
                lower_idx = 0
        gap_range = base_series.iloc[lower_idx:upper_idx]
        plt.plot(gap_range.index, gap_range)
        plt.plot(
            check,
            check_series[check],
            label="Check data",
            marker="o",
            color="darkcyan",
        )
        plt.title(f"Check at {check}")
    if show:
        plt.show()


def qc_colour(qc):
    """Give the colour of the QC.

    Parameters
    ----------
    qc : int
        Quality code

    Returns
    -------
    String
        Hex code for the colour of the QC
    """
    qc_dict = {
        None: "darkgray",
        "nan": "darkgray",
        0: "#9900ff",
        100: "#ff0000",
        200: "#8B5A00",
        300: "#d3d3d3",
        400: "#ffa500",
        500: "#00bfff",
        600: "#006400",
    }
    return qc_dict[qc]


def qc_plotter(base_series, check_series, qc_series, frequency, show=True):
    """Plot data with correct qc colour.

    Parameters
    ----------
    base_series : pd.Series
        Data to be sorted by colour
    check_series : pd.Series
        Check data to plot
    qc_series : pd.Series
        QC ranges for colour coding
    frequency : DateOffset or str
        Frequency to which the data gets set to
    show : bool
        Whether to show the plot directly when called

    Returns
    -------
    None
        Displays a plot
    """
    split_data = splitter(base_series, qc_series, frequency)
    plt.figure()
    for qc in split_data:
        plt.plot(
            split_data[qc].index,
            split_data[qc],
            label=f"QC{qc}",
            color=qc_colour(qc),
            marker=f"{'x' if qc==100 else '.'}",
        )
    plt.plot(
        check_series.index,
        check_series,
        label="Check data",
        marker="o",
        color="darkgray",
        linestyle="None",
    )
    plt.xticks(rotation=45, ha="right")

    plt.legend()
    if show:
        plt.show()


def qc_plotter_plotly(
    base_series, check_series, qc_series, frequency, show=True, **kwargs
):
    """Plot data with correct qc colour.

    Parameters
    ----------
    base_series : pd.Series
        Data to be sorted by colour
    check_series : pd.Series
        Check data to plot
    qc_series : pd.Series
        QC ranges for colour coding
    frequency : DateOffset or str
        Frequency to which the data gets set to
    show : bool
        Whether to show the plot directly when called

    Returns
    -------
<<<<<<< HEAD
    go.Figure()
=======
    go.Figure
>>>>>>> 1513960c
    """
    split_data = splitter(base_series, qc_series, frequency)
    fig = go.Figure()
    for qc in split_data:
        fig.add_trace(
            go.Scatter(
                x=split_data[qc].index,
                y=split_data[qc],
                mode="lines",
                name=f"QC{qc}",
                line=dict(color=qc_colour(qc)),
            )
        )
    if check_series is not None:
        fig.add_trace(
            go.Scatter(
                x=check_series.index,
                y=check_series,
                mode="markers",
                name="Check data",
                marker=dict(color="darkcyan", size=10),
            )
        )
    fig.update_layout(
        title="Quality Control Plot",
        xaxis=dict(title="Date"),
        yaxis=dict(title="Value"),
        legend=dict(yanchor="top", y=0.99, xanchor="left", x=0.01),
        xaxis_tickangle=-45,
        **kwargs,
    )
    if show:
        fig.show()
    return fig


def comparison_qc_plotter(
    base_series, raw_series, check_series, qc_series, frequency, show=True
):
    """Plot data with correct qc colour a la qc_plotter(), and the raw data overlaid.

    Parameters
    ----------
    base_series : pd.Series
        Data to be sorted by colour
    raw_series : pd.Series
        Data that has not been processed
    check_series : pd.Series
        Check data to plot
    qc_series : pd.Series
        QC ranges for colour coding
    frequency : DateOffset or str
        Frequency to which the data gets set to
    show : bool
        Whether to show the plot directly when called

    Returns
    -------
    None
        Displays a plot
    """
    qc_plotter(base_series, check_series, qc_series, frequency, show=False)
    plt.plot(
        raw_series.index,
        raw_series,
        label="Raw data",
        color="darkgray",
        marker="",
        linestyle="dashed",
    )
    plt.legend()
    if show:
        plt.show()


def comparison_qc_plotter_plotly(
    base_series,
    raw_series,
    check_series,
    qc_series,
    frequency,
    show=True,
    **kwargs,
):
    """Plot data with correct qc colour a la qc_plotter(), and the raw data overlaid.

    Parameters
    ----------
    base_series : pd.Series
        Data to be sorted by colour
    raw_series : pd.Series
        Data that has not been processed
    check_series : pd.Series
        Check data to plot
    qc_series : pd.Series
        QC ranges for colour coding
    frequency : DateOffset or str
        Frequency to which the data gets set to
    show : bool
        Whether to show the plot directly when called

    Returns
    -------
    comparison_qc_plotter_plotly
    """
    fig = qc_plotter_plotly(
        base_series, check_series, qc_series, frequency, show=False, **kwargs
    )

    fig.add_trace(
        go.Scatter(
            x=raw_series.index,
            y=raw_series,
            mode="lines",
            name="Raw data",
            line=dict(color="darkgray", dash="dash"),
        )
    )
    if show:
        fig.show()
    return fig


def make_processing_dash(fig, processor, check_data):
    """Make the processing dash.

    Sorry about these docs I'm in a rush.
    """
    standard_data = processor.standard_data

    htp_check = check_data[check_data["Source"] == "HTP"]
    srv_check = check_data[check_data["Source"] == "INS"]
    pwq_check = check_data[check_data["Source"] == "SOE"]
    fig.add_trace(
        go.Scatter(
            x=standard_data["Raw"].index,
            y=standard_data["Raw"].to_numpy(),
            mode="lines",
            name="Raw data",
            line=dict(color="darkgray", width=0.5),
            opacity=0.5,
        )
    )
    fig.add_trace(
        go.Scatter(
            x=htp_check.index,
            y=htp_check["Value"],
            mode="markers",
            name="Check data",
            marker=dict(color="darkcyan", size=10),
        )
    )
    fig.add_trace(
        go.Scatter(
            x=pwq_check.index,
            y=pwq_check["Value"],
            mode="markers",
            name="ProvWQ Check",
            marker=dict(color="darkgray", size=10, symbol="square-open"),
        )
    )
    fig.add_trace(
        go.Scatter(
            x=srv_check.index,
            y=srv_check["Value"],
            mode="markers",
            name="S123 Check",
            marker=dict(color="darkgray", size=10, symbol="circle-open-dot"),
        )
    )
    fig.add_trace(
        go.Scatter(
            x=srv_check.index,
            y=srv_check["Logger"],
            mode="markers",
            name="S123 Logger",
            marker=dict(color="darkgray", size=10, symbol="x-thin-open"),
        )
    )
    fig_subplots = make_subplots(
        rows=2,
        cols=1,
        shared_xaxes=True,
        vertical_spacing=0.02,
        specs=[
            [{"type": "scatter"}],
            [{"type": "scatter"}],
        ],
        row_heights=[0.7, 0.3],
    )

    for trace in fig.data:
        fig_subplots.add_trace(trace, row=1, col=1)

    fig_subplots.update_layout(title=processor.site)

    def find_nearest_periodic_indices(periodic_series, check_series):
        nearest_periodic_indices = []
        for check_index in check_series.index:
            # Calculate the difference between the check_index and every periodic index
            time_diff = np.abs(periodic_series.index - check_index)

            # Find the index in standard_series with the minimum time difference
            nearest_index = np.argmin(time_diff)

            nearest_periodic_indices.append(nearest_index)

        return nearest_periodic_indices

    nearest_htp_indices = find_nearest_periodic_indices(standard_data, htp_check)

    nearest_pwq_indices = find_nearest_periodic_indices(standard_data, pwq_check)

    nearest_srv_indices = find_nearest_periodic_indices(standard_data, srv_check)

    edited_blocks = change_blocks(standard_data["Raw"], standard_data["Value"])

    first_change = True
    for change_start, change_end in edited_blocks:
        fig_subplots.add_vrect(
            x0=change_start,
            x1=change_end,
            showlegend=first_change,
            fillcolor="teal",
            opacity=0.25,
            line_width=0,
            name="Changes",
            row=1,
            col=1,
        )
        first_change = False

    fig_subplots.add_trace(
        go.Scatter(
            x=htp_check["Value"].index,
            y=htp_check["Value"].to_numpy()
            - standard_data["Value"].iloc[nearest_htp_indices].to_numpy(),
            mode="markers",
            name="Check data",
            marker=dict(color="darkcyan", size=10, symbol="circle"),
            showlegend=False,
        ),
        row=2,
        col=1,
    )

    fig_subplots.add_trace(
        go.Scatter(
            x=standard_data["Value"].iloc[nearest_htp_indices].index,
            y=htp_check["Value"].to_numpy()
            - standard_data["Value"].iloc[nearest_htp_indices].to_numpy(),
            mode="markers",
            name="Check Align",
            marker=dict(color="darkcyan", size=10, symbol="circle"),
            showlegend=False,
            opacity=0.5,
            hoverinfo="skip",
        ),
        row=2,
        col=1,
    )
    arrow_annotations = []
    for stand, check in zip(
        standard_data["Value"].iloc[nearest_htp_indices].items(),
        htp_check["Value"].items(),
        strict=True,
    ):
        # If the timestamps are not the same
        if stand[0] != check[0] and not pd.isna(check[1]):
            arrow_annotations.append(
                dict(
                    ax=check[0],
                    ay=check[1] - stand[1],
                    x=stand[0],
                    y=check[1] - stand[1],
                    axref="x2",
                    ayref="y2",
                    xref="x2",
                    yref="y2",
                    arrowhead=2,
                    arrowcolor="darkcyan",
                    showarrow=True,
                    opacity=0.5,
                    standoff=6,
                )
            )

    fig_subplots.add_trace(
        go.Scatter(
            x=pwq_check.index,
            y=pwq_check["Value"].to_numpy()
            - standard_data["Value"].iloc[nearest_pwq_indices].to_numpy(),
            mode="markers",
            name="ProvWQ Check",
            marker=dict(color="darkgray", size=10, symbol="square-open"),
            showlegend=False,
        ),
        row=2,
        col=1,
    )
    fig_subplots.add_trace(
        go.Scatter(
            x=standard_data["Value"].iloc[nearest_pwq_indices].index,
            y=pwq_check["Value"].to_numpy()
            - standard_data["Value"].iloc[nearest_pwq_indices].to_numpy(),
            mode="markers",
            name="ProvWQ Align",
            marker=dict(color="darkgray", size=10, symbol="square-open"),
            showlegend=False,
            opacity=0.5,
            hoverinfo="skip",
        ),
        row=2,
        col=1,
    )
    for stand, prov in zip(
        standard_data["Value"].iloc[nearest_pwq_indices].items(),
        pwq_check.iterrows(),
        strict=True,
    ):
        # If the timestamps are not the same
        if stand[0] != prov[0] and not pd.isna(prov[1]["Value"]):
            arrow_annotations.append(
                dict(
                    ax=prov[0],
                    ay=prov[1]["Value"] - stand[1],
                    x=stand[0],
                    y=prov[1]["Value"] - stand[1],
                    axref="x2",
                    ayref="y2",
                    xref="x2",
                    yref="y2",
                    arrowhead=2,
                    arrowcolor="darkgray",
                    showarrow=True,
                    opacity=0.5,
                    standoff=6,
                )
            )

    fig_subplots.add_trace(
        go.Scatter(
            x=srv_check.index,
            y=srv_check["Value"].to_numpy()
            - standard_data["Value"].iloc[nearest_srv_indices].to_numpy(),
            mode="markers",
            name="S123 Check",
            marker=dict(color="darkgray", size=10, symbol="circle-open-dot"),
            showlegend=False,
        ),
        row=2,
        col=1,
    )

    fig_subplots.add_trace(
        go.Scatter(
            x=standard_data["Value"].iloc[nearest_srv_indices].index,
            y=srv_check["Value"].to_numpy()
            - standard_data["Value"].iloc[nearest_srv_indices].to_numpy(),
            mode="markers",
            name="S123 Check Aligned",
            marker=dict(color="darkgray", size=10, symbol="circle-open-dot"),
            showlegend=False,
            opacity=0.5,
            hoverinfo="skip",
        ),
        row=2,
        col=1,
    )

    for stand, insp in zip(
        standard_data["Value"].iloc[nearest_srv_indices].items(),
        srv_check.iterrows(),
        strict=True,
    ):
        # If the timestamps are not the same
        if stand[0] != insp[0] and not pd.isna(insp[1]["Logger"]):
            arrow_annotations.append(
                dict(
                    ax=insp[0],
                    ay=insp[1]["Value"] - stand[1],
                    x=stand[0],
                    y=insp[1]["Value"] - stand[1],
                    axref="x2",
                    ayref="y2",
                    xref="x2",
                    yref="y2",
                    arrowhead=2,
                    arrowcolor="darkgray",
                    showarrow=True,
                    opacity=0.5,
                    standoff=6,
                )
            )

    fig_subplots.add_trace(
        go.Scatter(
            x=srv_check.index,
            y=srv_check["Logger"].to_numpy()
            - standard_data["Value"].iloc[nearest_srv_indices].to_numpy(),
            mode="markers",
            name="S123 Logger",
            marker=dict(color="darkgray", size=10, symbol="x-thin-open"),
            showlegend=False,
        ),
        row=2,
        col=1,
    )

    fig_subplots.add_trace(
        go.Scatter(
            x=standard_data["Value"].iloc[nearest_srv_indices].index,
            y=srv_check["Logger"].to_numpy()
            - standard_data["Value"].iloc[nearest_srv_indices].to_numpy(),
            mode="markers",
            name="S123 Logger Aligned",
            marker=dict(color="darkgray", size=10, symbol="x-thin-open"),
            showlegend=False,
            opacity=0.5,
            hoverinfo="skip",
        ),
        row=2,
        col=1,
    )

    for stand, insp in zip(
        standard_data["Value"].iloc[nearest_srv_indices].items(),
        srv_check.iterrows(),
        strict=True,
    ):
        # If the timestamps are not the same
        if stand[0] != insp[0] and not pd.isna(insp[1]["Logger"]):
            arrow_annotations.append(
                dict(
                    ax=insp[0],
                    ay=insp[1]["Logger"] - stand[1],
                    x=stand[0],
                    y=insp[1]["Logger"] - stand[1],
                    axref="x2",
                    ayref="y2",
                    xref="x2",
                    yref="y2",
                    arrowhead=2,
                    arrowcolor="darkgray",
                    showarrow=True,
                    opacity=0.5,
                    standoff=6,
                )
            )

    fig_subplots.update_layout(annotations=arrow_annotations)

    qc400 = processor.quality_code_evaluator.qc_500_limit
    qc500 = processor.quality_code_evaluator.qc_600_limit

    fig_subplots.add_hline(
        y=qc400,
        line=dict(color="#ffa500", width=1, dash="dash"),
        name="QC400",
        row=2,
        col=1,
        showlegend=True,
        legendgroup="QC400",
    )

    fig_subplots.add_hline(
        y=-qc400,
        line=dict(color="#ffa500", width=1, dash="dash"),
        name="QC400",
        row=2,
        col=1,
        showlegend=False,
        legendgroup="QC400",
        visible=True,
    )
    fig_subplots.add_hline(
        y=qc500,
        line=dict(color="#00bfff", width=1, dash="dash"),
        name="QC500",
        row=2,
        col=1,
        showlegend=True,
        legendgroup="QC500",
        visible=True,
    )
    fig_subplots.add_hline(
        y=-qc500,
        line=dict(color="#00bfff", width=1, dash="dash"),
        name="QC500",
        row=2,
        col=1,
        showlegend=False,
        legendgroup="QC500",
        visible=True,
    )

    fig_subplots.update_layout(
        hovermode="x unified",
    )

    return fig_subplots<|MERGE_RESOLUTION|>--- conflicted
+++ resolved
@@ -196,11 +196,8 @@
 
     Returns
     -------
-<<<<<<< HEAD
-    go.Figure()
-=======
     go.Figure
->>>>>>> 1513960c
+
     """
     split_data = splitter(base_series, qc_series, frequency)
     fig = go.Figure()
