--- conflicted
+++ resolved
@@ -281,16 +281,11 @@
                 processing_parameters.get("check_hts_filename", None),
                 processing_parameters.get("check_measurement_name", None),
                 processing_parameters["defaults"],
-<<<<<<< HEAD
                 processing_parameters.get("inspection_expiry", None),
                 constant_check_shift=processing_parameters.get(
                     "constant_check_shift", 0
                 ),
-=======
-                processing_parameters["inspection_expiry"],
-                constant_check_shift=processing_parameters["constant_check_shift"],
                 fetch_quality=fetch_quality,
->>>>>>> b8b36951
             ),
             ann,
         )
