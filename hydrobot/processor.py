--- conflicted
+++ resolved
@@ -219,14 +219,9 @@
         self._frequency = frequency
         self._from_date = from_date
         self._to_date = to_date
-<<<<<<< HEAD
-        self._qc_evaluator = data_sources.get_qc_evaluator(standard_measurement)
-=======
-        self._quality_code_evaluator = data_sources.get_measurement(
+        self._quality_code_evaluator = data_sources.get_qc_evaluator(
             standard_measurement_name
         )
->>>>>>> b25d6d0e
-
         self._stale = True
         self._no_data = True
         self._standard_series = pd.Series({})
@@ -238,9 +233,9 @@
         self.import_data()
 
     @property
-    def standard_measurement(self):  # type: ignore
+    def standard_measurement_name(self):  # type: ignore
         """str: The site to be processed."""
-        return self._standard_measurement
+        return self._standard_measurement_name
 
     @property
     def site(self):  # type: ignore
@@ -348,21 +343,6 @@
     #     self._stale = True
 
     @property
-<<<<<<< HEAD
-    def qc_evaluator(self):  # type: ignore
-        """
-        Measurement: The measurement data.
-
-        Setting this property will mark the data as stale.
-        """
-        return self._qc_evaluator
-
-    # @ClassLogger  # type: ignore
-    # @measurement.setter
-    # def measurement(self, value):
-    #     self._qc_evaluator = value
-    #     self._stale = True
-=======
     def quality_code_evaluator(self):  # type: ignore
         """Measurement property."""
         return self._quality_code_evaluator
@@ -372,7 +352,6 @@
     def quality_code_evaluator(self, value):
         self._quality_code_evaluator = value
         self._stale = True
->>>>>>> b25d6d0e
 
     @property
     def defaults(self):  # type: ignore
@@ -390,7 +369,7 @@
     #     self._stale = True
 
     @property  # type: ignore
-    def standard_series(self):  # type: ignore
+    def standard_series(self) -> pd.Series:  # type: ignore
         """pd.Series: The standard series data."""
         return self._standard_series
 
@@ -551,44 +530,13 @@
                 self._standard_measurement_name,
                 from_date,
                 to_date,
-<<<<<<< HEAD
                 tstype=req_type,
-=======
-                tstype="Standard",
-            )
-            insert_series = insert_series.asfreq(self._frequency, method="bfill")
-            slice_to_remove = self._standard_series.loc[
-                insert_series.index[0] : insert_series.index[-1]
-            ]
-            cleaned_series = self._standard_series.drop(slice_to_remove.index)
-
-            # Pandas doesn't like concatting possibly empty series anymore.
-            # Test before upgrading pandas for release.
-            with warnings.catch_warnings():
-                warnings.simplefilter(action="ignore", category=FutureWarning)
-                self.standard_series = pd.concat(
-                    [
-                        cleaned_series,
-                        insert_series,
-                    ]
-                ).sort_index()
-        if check:
-            insert_series = data_acquisition.get_series(
-                self._base_url,
-                self._check_hts,
-                self._site,
-                self._check_measurement_name,
-                from_date,
-                to_date,
-                tstype="Check",
->>>>>>> b25d6d0e
-            )
-
-<<<<<<< HEAD
+            )
+
             blob_found = False
             # Iterating through all the blobs to find the timeseries for this data_type
             for blob in blob_list:
-                if (blob.data_source.name == self._standard_measurement) and (
+                if (blob.data_source.name == self._standard_measurement_name) and (
                     blob.data_source.ts_type == ds_type
                 ):
                     # Found it. Now we extract it.
@@ -620,32 +568,6 @@
                     insert_series.index[0] : insert_series.index[-1]
                 ]
                 curr_series = curr_series.drop(slice_to_remove.index)
-=======
-            # Pandas doesn't like concatting possibly empty series anymore.
-            # Test before upgrading pandas for release.
-            with warnings.catch_warnings():
-                warnings.simplefilter(action="ignore", category=FutureWarning)
-                self.check_series = pd.concat(
-                    [
-                        cleaned_series,
-                        insert_series,
-                    ]
-                ).sort_index()
-        if quality:
-            insert_series = data_acquisition.get_series(
-                self._base_url,
-                self._standard_hts,
-                self._site,
-                self._standard_measurement_name,
-                from_date,
-                to_date,
-                tstype="Quality",
-            )
-            slice_to_remove = self._quality_series.loc[
-                insert_series.index[0] : insert_series.index[-1]
-            ]
-            cleaned_series = self._quality_series.drop(slice_to_remove.index)
->>>>>>> b25d6d0e
 
             # Pandas doesn't like concatting possibly empty series anymore.
             # Test before upgrading pandas for release.
@@ -792,13 +714,8 @@
             max_qc = self._defaults["max_qc"] if "max_qc" in self._defaults else np.NaN
         self.quality_series = evaluator.quality_encoder(
             self._standard_series,
-<<<<<<< HEAD
             pd.Series(self._check_series["Check Guage Total"]),
-            self._qc_evaluator,
-=======
-            self._check_series,
             self._quality_code_evaluator,
->>>>>>> b25d6d0e
             gap_limit=gap_limit,
             max_qc=max_qc,
         )
@@ -958,10 +875,10 @@
             )
 
     @ClassLogger
-    def remove_flatlined_values(self, span: float = 3):
+    def remove_flatlined_values(self, span: int = 3):
         """Remove repeated values in std series a la flatline_value_remover()."""
         self.standard_series = filters.flatline_value_remover(
-            self.standard_series, span=span
+            self._standard_series, span=span
         )
 
     @ClassLogger
@@ -1096,7 +1013,7 @@
             data_sources.series_export_to_csv(
                 file_location,
                 self._site,
-                self._qc_evaluator.name,
+                self._quality_code_evaluator.name,
                 std_series,
                 self._check_series,
                 self._quality_series,
@@ -1109,11 +1026,7 @@
         data_sources.hilltop_export(
             file_location,
             self._site,
-<<<<<<< HEAD
-            self._qc_evaluator.name,
-=======
             self._quality_code_evaluator.name,
->>>>>>> b25d6d0e
             std_series,
             self._check_series,
             self._quality_series,
@@ -1281,7 +1194,7 @@
                 item_info_list = []
 
             data_source = xml_data_structure.DataSource(
-                name=self._standard_measurement,
+                name=self._standard_measurement_name,
                 num_items=len(item_info_list),
                 ts_type=raw_blob.data_source.ts_type,
                 data_type=raw_blob.data_source.data_type,
