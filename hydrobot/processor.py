"""Processor class."""

from annalist.annalist import Annalist
from hilltoppy import Hilltop
import warnings
import pandas as pd
from hydrobot import filters, data_acquisition, evaluator, data_sources, plotter
from functools import wraps

annalizer = Annalist()

DEFAULTS = {
    "high_clip": 20000,
    "low_clip": 0,
    "delta": 1000,
    "span": 10,
    "gap_limit": 12,
}


def stale_warning(method):
    """Decorate dangerous functions.

    Check whether the data is stale, and warn user if so.
<<<<<<< HEAD
    Warning will then take input form user to determine whether to proceed or cancel.
    Cancelling will return a null function, which returns None with no side effects no
    matter what the input
=======
    Warning will then take input form user to determine whether to proceed
    or cancel.
    Cancelling will return a null function, which returns None with no side
    effects no matter what the input
>>>>>>> fe85b3da

    Parameters
    ----------
    method : function
<<<<<<< HEAD
        A function that might have some problems if the parameters have been changed
        but the data hasn't been updated
=======
        A function that might have some problems if the parameters have been
        changed but the data hasn't been updated
>>>>>>> fe85b3da

    Returns
    -------
    function
        null function if warning is heeded, otherwise
    """

    @wraps(method)
    def _impl(self, *method_args, **method_kwargs):
        if self._stale:
            warnings.warn(
<<<<<<< HEAD
                "Warning: a key parameter of the data has changed but the data itself "
                "has not been reloaded.",
                stacklevel=2,
=======
                "Warning: a key parameter of the data has changed but the "
                "data itself has not been reloaded."
>>>>>>> fe85b3da
            )
            while True:
                user_input = input("Do you want to continue? y/n: ")

                if user_input.lower() in ["y", "ye", "yes"]:
                    print("Continuing")
                    return method(self, *method_args, **method_kwargs)
                if user_input.lower() in ["n", "no"]:
                    print("Function cancelled")
                    return lambda *x: None
                print("Type y or n (or yes or no, or even ye, all ye who enter here)")
        else:
            return method(self, *method_args, **method_kwargs)

    return _impl


class Processor:
    """docstring for Processor."""

    # @ClassLogger  # type: ignore
    def __init__(
        self,
        base_url: str,
        site: str,
        standard_hts: str,
        standard_measurement: str,
        frequency: str,
        from_date: str | None = None,
        to_date: str | None = None,
        check_hts: str | None = None,
        check_measurement: str | None = None,
        defaults: dict | None = None,
        **kwargs,
    ):
        """Initialize a Processor instance."""
        if defaults is None:
            self._defaults = DEFAULTS
        else:
            self._defaults = defaults
        if check_hts is None:
            check_hts = standard_hts
        if check_measurement is None:
            check_measurement = standard_measurement

        standard_hilltop = Hilltop(base_url, standard_hts, **kwargs)
        check_hilltop = Hilltop(base_url, check_hts, **kwargs)
        if (
            site in standard_hilltop.available_sites
            and site in check_hilltop.available_sites
        ):
            self._site = site
        else:
            raise ValueError(
                f"Site '{site}' not found for both base_url and hts combos."
                f"Available sites in standard_hts are: "
                f"{[s for s in standard_hilltop.available_sites]}"
                f"Available sites in check_hts are: "
                f"{[s for s in check_hilltop.available_sites]}"
            )

<<<<<<< HEAD
        self._standard_measurement_list = standard_hilltop.get_measurement_list(site)
        if standard_measurement in self._standard_measurement_list.to_numpy():
            self._standard_measurement = standard_measurement
        else:
            raise ValueError(
                f"Standard measurement '{standard_measurement}' not found at"
                " site '{site}'. Available measurements are "
                f"{[str(m[0]) for m in self._standard_measurement_list.to_numpy()]}"
            )
        self._check_measurement_list = check_hilltop.get_measurement_list(site)
        if check_measurement in self._check_measurement_list.to_numpy():
            self._check_measurement = check_measurement
        else:
            raise ValueError(
                f"Check measurement '{check_measurement}' not found at "
                f"site '{site}'. Available measurements are "
                f"{[str(m[0]) for m in self._check_measurement_list.to_numpy()]}"
=======
        standard_measurement_list = standard_hilltop.get_measurement_list(site)
        if standard_measurement in list(standard_measurement_list.MeasurementName):
            self._standard_measurement = standard_measurement
        else:
            raise ValueError(
                f"Standard measurement '{standard_measurement}' not found at "
                f"site '{site}'. "
                "Available measurements are "
                f"{list(standard_measurement_list.MeasurementName)}"
            )
        check_measurement_list = check_hilltop.get_measurement_list(site)
        if check_measurement in list(check_measurement_list.MeasurementName):
            self._check_measurement = check_measurement
        else:
            raise ValueError(
                f"Check measurement '{check_measurement}' not found at site '{site}'. "
                "Available measurements are "
                f"{list(check_measurement_list.MeasurementName)}"
>>>>>>> fe85b3da
            )

        self._base_url = base_url
        self._standard_hts = standard_hts
        self._check_hts = check_hts
        self._frequency = frequency
        self._from_date = from_date
        self._to_date = to_date
        self._measurement = data_sources.get_measurement(standard_measurement)

        self._stale = True
        self._standard_series = pd.Series({})
        self._check_series = pd.Series({})
        self._quality_series = pd.Series({})

        # Load data for the first time
        # self.import_data()

    @property
    def site(self):  # type: ignore
        """Site property."""
        return self._site

    # @ClassLogger  # type: ignore
    @site.setter
    def site(self, value):
        self._site = value
        self._stale = True

    @property
    def from_date(self):  # type: ignore
        """From_date property."""
        return self._from_date

    # @ClassLogger  # type: ignore
    @from_date.setter
    def from_date(self, value):
        self._from_date = value
        self._stale = True

    @property
    def to_date(self):  # type: ignore
        """To_date property."""
        return self._to_date

    # @ClassLogger  # type: ignore
    @to_date.setter
    def to_date(self, value):
        self._to_date = value
        self._stale = True

    @property
    def frequency(self):  # type: ignore
        """Frequency property."""
        return self._frequency

    # @ClassLogger  # type: ignore
    @frequency.setter
    def frequency(self, value):
        self._frequency = value
        self._stale = True

    @property
    def base_url(self):  # type: ignore
        """Base_url property."""
        return self._base_url

    # @ClassLogger  # type: ignore
    @base_url.setter
    def base_url(self, value):
        self._base_url = value
        self._stale = True

    @property
    def standard_hts(self):  # type: ignore
        """Standard_hts property."""
        return self._standard_hts

    # @ClassLogger  # type: ignore
    @standard_hts.setter
    def standard_hts(self, value):
        self._standard_hts = value
        self._stale = True

    @property
    def check_hts(self):  # type: ignore
        """Check_hts property."""
        return self._check_hts

    # @ClassLogger  # type: ignore
    @check_hts.setter
    def check_hts(self, value):
        self._check_hts = value
        self._stale = True

    @property
    def measurement(self):  # type: ignore
        """Measurement property."""
        return self._measurement

    # @ClassLogger  # type: ignore
    @measurement.setter
    def measurement(self, value):
        self._measurement = value
        self._stale = True

    @property
    def defaults(self):  # type: ignore
        """Defaults property."""
        return self._defaults

    # @ClassLogger  # type: ignore
    @defaults.setter
    def defaults(self, value):
        self._defaults = value
        self._stale = True

    @property  # type: ignore
    def standard_series(self) -> pd.Series:  # type: ignore
        """Standard dataset property."""  # type: ignore
        return self._standard_series  # type: ignore

    # @ClassLogger  # type: ignore
    @standard_series.setter  # type: ignore
    def standard_series(self, value):  # type: ignore
        self._standard_series = value  # type: ignore

    @property
    def check_series(self):  # type: ignore
        """Check dataset property."""
        return self._check_series

    # @ClassLogger  # type: ignore
    @check_series.setter
    def check_series(self, value):
        self._check_series = value

    @property
    def quality_series(self):  # type: ignore
        """Quality dataset property."""
        return self._quality_series

    # @ClassLogger  # type: ignore
    @quality_series.setter
    def quality_series(self, value):
        self._quality_series = value
        self._stale = True

    # @ClassLogger
    def import_range(
        self,
        from_date: str | None,
        to_date: str | None,
        standard: bool = True,
        check: bool = True,
        quality: bool = False,
    ):
        """Load Raw Data from Hilltop."""
        if standard:
            insert_series = data_acquisition.get_series(
                self._base_url,
                self._standard_hts,
                self._site,
                self._standard_measurement,
                from_date,
                to_date,
                tstype="Standard",
            )
<<<<<<< HEAD
            insert_series = insert_series.asfreq(self._frequency, method="bfill")
            slice_to_remove = self._standard_series.loc[
                insert_series.index[0] : insert_series.index[-1]
            ]
            cleaned_series = self._standard_series.drop(slice_to_remove.index)

            # Pandas doesn't like concatting possibly empty series anymore.
            # Test before upgrading pandas for release.
            with warnings.catch_warnings():
                warnings.simplefilter(action="ignore", category=FutureWarning)
                self.standard_series = pd.concat(
                    [
                        cleaned_series,
                        insert_series,
                    ]
                ).sort_index()
=======
            insert_series = insert_series.asfreq(self.frequency)
            cleaned_series = filters.remove_range(
                self.standard_series, insert_series.index[0], insert_series.index[-1]
            )
            self.standard_series = pd.concat(
                [cleaned_series, insert_series]
            ).sort_index()
>>>>>>> fe85b3da
        if check:
            insert_series = data_acquisition.get_series(
                self._base_url,
                self._check_hts,
                self._site,
                self._check_measurement,
                from_date,
                to_date,
                tstype="Check",
            )
            slice_to_remove = self._check_series.loc[
                insert_series.index[0] : insert_series.index[-1]
            ]
<<<<<<< HEAD
            cleaned_series = self._check_series.drop(slice_to_remove.index)

            # Pandas doesn't like concatting possibly empty series anymore.
            # Test before upgrading pandas for release.
            with warnings.catch_warnings():
                warnings.simplefilter(action="ignore", category=FutureWarning)
                self.check_series = pd.concat(
                    [
                        cleaned_series,
                        insert_series,
                    ]
                ).sort_index()
=======
            cleaned_series = self.check_series.drop(slice_to_remove.index)
            self.check_series = pd.concat([cleaned_series, insert_series]).sort_index()
>>>>>>> fe85b3da
        if quality:
            insert_series = data_acquisition.get_series(
                self._base_url,
                self._standard_hts,
                self._site,
                self._standard_measurement,
                from_date,
                to_date,
                tstype="Quality",
            )
            slice_to_remove = self._quality_series.loc[
                insert_series.index[0] : insert_series.index[-1]
            ]
            cleaned_series = self._quality_series.drop(slice_to_remove.index)

            # Pandas doesn't like concatting possibly empty series anymore.
            # Test before upgrading pandas for release.
            with warnings.catch_warnings():
                warnings.simplefilter(action="ignore", category=FutureWarning)
                self.quality_series = pd.concat(
                    [cleaned_series, insert_series]
                ).sort_index()

    def import_data(
        self,
        standard: bool = True,
        check: bool = True,
        quality: bool = False,
    ):
        """Import data using class parameter range."""
        self.standard_series = pd.Series({})
        self.check_series = pd.Series({})
        self.quality_series = pd.Series({})
        self.import_range(self._from_date, self._to_date, standard, check, quality)
        self._stale = False

    # @stale_warning  # type: ignore
    # @ClassLogger
    def gap_closer(self, gap_limit: int | None = None):
        """Gap closer implementation."""
        if gap_limit is None:
            gap_limit = self._defaults["gap_limit"]
        self.standard_series = evaluator.small_gap_closer(
            self._standard_series, gap_limit=gap_limit
        )

    # @stale_warning  # type: ignore
    # @ClassLogger
    def quality_encoder(self, gap_limit: int | None = None):
        """Gap closer implementation."""
        if gap_limit is None:
            gap_limit = self._defaults["gap_limit"]
        self.quality_series = evaluator.quality_encoder(
            self._standard_series,
            self._check_series,
            self._measurement,
            gap_limit=gap_limit,
        )

    # @stale_warning  # type: ignore
    # @ClassLogger
    def clip(self, low_clip: float | None = None, high_clip: float | None = None):
        """Clip data.

        Method implementation of filters.clip
        """
        if low_clip is None:
            low_clip = self._defaults["low_clip"]
        if high_clip is None:
            high_clip = self._defaults["high_clip"]

        self.standard_series = filters.clip(self._standard_series, low_clip, high_clip)
        self.check_series = filters.clip(self._check_series, low_clip, high_clip)

    # @stale_warning  # type: ignore
    # @ClassLogger
    def remove_outliers(self, span: int | None = None, delta: float | None = None):
        """Remove Outliers.

        Method implementation of filters.remove_outliers
        """
        if span is None:
            span = self._defaults["span"]
        if delta is None:
            delta = self._defaults["delta"]

        self.standard_series = filters.remove_outliers(
            self._standard_series, span, delta
        )

    # @stale_warning  # type: ignore
    # @ClassLogger
    def remove_spikes(
        self,
        low_clip: float | None = None,
        high_clip: float | None = None,
        span: int | None = None,
        delta: float | None = None,
    ):
        """Remove Spikes.

        Method implementation of filters.remove_spikes
        """
        if low_clip is None:
            low_clip = self._defaults["low_clip"]
        if high_clip is None:
            high_clip = self._defaults["high_clip"]
        if span is None:
            span = self._defaults["span"]
        if delta is None:
            delta = self._defaults["delta"]
        self.standard_series = filters.remove_spikes(
            self._standard_series, span, low_clip, high_clip, delta
        )

<<<<<<< HEAD
    # @ClassLogger
=======
    @ClassLogger
    def delete_range(
        self,
        from_date,
        to_date,
        tstype_standard=True,
        tstype_check=False,
        tstype_quality=False,
    ):
        """Delete range of data a la remove_range."""
        if tstype_standard:
            self.standard_series = filters.remove_range(
                self.standard_series, from_date, to_date
            )
        if tstype_check:
            self.standard_series = filters.remove_range(
                self.standard_series, from_date, to_date
            )
        if tstype_quality:
            self.standard_series = filters.remove_range(
                self.standard_series, from_date, to_date
            )

    @ClassLogger
    def insert_missing_nans(self):
        """Set the data to the correct frequency, filled with NaNs as appropriate."""
        self.standard_series = self.standard_series.asfreq(self.frequency)

    @ClassLogger
>>>>>>> fe85b3da
    def data_exporter(self, file_location):
        """Export data to csv."""
        data_sources.series_export_to_csv(
            file_location,
            self._site,
            self._measurement.name,
            self._standard_series,
            self._check_series,
            self._quality_series,
        )

    def diagnosis(self):
        """Describe the state of the data."""
        evaluator.diagnose_data(
            self._standard_series,
            self._check_series,
            self._quality_series,
            self._frequency,
        )

    def plot_qc_series(self, show=True):
        """Implement qc_plotter()."""
        plotter.qc_plotter(
            self._standard_series,
            self._check_series,
            self._quality_series,
            self._frequency,
            show=show,
        )

    def plot_gaps(self, span=None, show=True):
        """Implement gap_plotter()."""
        if span is None:
            plotter.gap_plotter(self._standard_series, show=show)
        else:
            plotter.gap_plotter(self._standard_series, span, show=show)

    def plot_checks(self, span=None, show=True):
        """Implement check_plotter()."""
        if span is None:
            plotter.check_plotter(self._standard_series, self._check_series, show=show)
        else:
            plotter.check_plotter(
                self._standard_series, self._check_series, span, show=show
            )<|MERGE_RESOLUTION|>--- conflicted
+++ resolved
@@ -1,11 +1,14 @@
 """Processor class."""
 
+import warnings
+from functools import wraps
+
+import pandas as pd
 from annalist.annalist import Annalist
+from annalist.decorators import ClassLogger
 from hilltoppy import Hilltop
-import warnings
-import pandas as pd
-from hydrobot import filters, data_acquisition, evaluator, data_sources, plotter
-from functools import wraps
+
+from hydrobot import data_acquisition, data_sources, evaluator, filters, plotter
 
 annalizer = Annalist()
 
@@ -22,27 +25,15 @@
     """Decorate dangerous functions.
 
     Check whether the data is stale, and warn user if so.
-<<<<<<< HEAD
     Warning will then take input form user to determine whether to proceed or cancel.
     Cancelling will return a null function, which returns None with no side effects no
     matter what the input
-=======
-    Warning will then take input form user to determine whether to proceed
-    or cancel.
-    Cancelling will return a null function, which returns None with no side
-    effects no matter what the input
->>>>>>> fe85b3da
 
     Parameters
     ----------
     method : function
-<<<<<<< HEAD
         A function that might have some problems if the parameters have been changed
         but the data hasn't been updated
-=======
-        A function that might have some problems if the parameters have been
-        changed but the data hasn't been updated
->>>>>>> fe85b3da
 
     Returns
     -------
@@ -54,14 +45,9 @@
     def _impl(self, *method_args, **method_kwargs):
         if self._stale:
             warnings.warn(
-<<<<<<< HEAD
                 "Warning: a key parameter of the data has changed but the data itself "
                 "has not been reloaded.",
                 stacklevel=2,
-=======
-                "Warning: a key parameter of the data has changed but the "
-                "data itself has not been reloaded."
->>>>>>> fe85b3da
             )
             while True:
                 user_input = input("Do you want to continue? y/n: ")
@@ -82,7 +68,7 @@
 class Processor:
     """docstring for Processor."""
 
-    # @ClassLogger  # type: ignore
+    @ClassLogger  # type: ignore
     def __init__(
         self,
         base_url: str,
@@ -123,25 +109,6 @@
                 f"{[s for s in check_hilltop.available_sites]}"
             )
 
-<<<<<<< HEAD
-        self._standard_measurement_list = standard_hilltop.get_measurement_list(site)
-        if standard_measurement in self._standard_measurement_list.to_numpy():
-            self._standard_measurement = standard_measurement
-        else:
-            raise ValueError(
-                f"Standard measurement '{standard_measurement}' not found at"
-                " site '{site}'. Available measurements are "
-                f"{[str(m[0]) for m in self._standard_measurement_list.to_numpy()]}"
-            )
-        self._check_measurement_list = check_hilltop.get_measurement_list(site)
-        if check_measurement in self._check_measurement_list.to_numpy():
-            self._check_measurement = check_measurement
-        else:
-            raise ValueError(
-                f"Check measurement '{check_measurement}' not found at "
-                f"site '{site}'. Available measurements are "
-                f"{[str(m[0]) for m in self._check_measurement_list.to_numpy()]}"
-=======
         standard_measurement_list = standard_hilltop.get_measurement_list(site)
         if standard_measurement in list(standard_measurement_list.MeasurementName):
             self._standard_measurement = standard_measurement
@@ -160,7 +127,6 @@
                 f"Check measurement '{check_measurement}' not found at site '{site}'. "
                 "Available measurements are "
                 f"{list(check_measurement_list.MeasurementName)}"
->>>>>>> fe85b3da
             )
 
         self._base_url = base_url
@@ -177,14 +143,14 @@
         self._quality_series = pd.Series({})
 
         # Load data for the first time
-        # self.import_data()
+        self.import_data()
 
     @property
     def site(self):  # type: ignore
         """Site property."""
         return self._site
 
-    # @ClassLogger  # type: ignore
+    @ClassLogger  # type: ignore
     @site.setter
     def site(self, value):
         self._site = value
@@ -195,7 +161,7 @@
         """From_date property."""
         return self._from_date
 
-    # @ClassLogger  # type: ignore
+    @ClassLogger  # type: ignore
     @from_date.setter
     def from_date(self, value):
         self._from_date = value
@@ -206,7 +172,7 @@
         """To_date property."""
         return self._to_date
 
-    # @ClassLogger  # type: ignore
+    @ClassLogger  # type: ignore
     @to_date.setter
     def to_date(self, value):
         self._to_date = value
@@ -217,7 +183,7 @@
         """Frequency property."""
         return self._frequency
 
-    # @ClassLogger  # type: ignore
+    @ClassLogger  # type: ignore
     @frequency.setter
     def frequency(self, value):
         self._frequency = value
@@ -228,7 +194,7 @@
         """Base_url property."""
         return self._base_url
 
-    # @ClassLogger  # type: ignore
+    @ClassLogger  # type: ignore
     @base_url.setter
     def base_url(self, value):
         self._base_url = value
@@ -239,7 +205,7 @@
         """Standard_hts property."""
         return self._standard_hts
 
-    # @ClassLogger  # type: ignore
+    @ClassLogger  # type: ignore
     @standard_hts.setter
     def standard_hts(self, value):
         self._standard_hts = value
@@ -250,7 +216,7 @@
         """Check_hts property."""
         return self._check_hts
 
-    # @ClassLogger  # type: ignore
+    @ClassLogger  # type: ignore
     @check_hts.setter
     def check_hts(self, value):
         self._check_hts = value
@@ -261,7 +227,7 @@
         """Measurement property."""
         return self._measurement
 
-    # @ClassLogger  # type: ignore
+    @ClassLogger  # type: ignore
     @measurement.setter
     def measurement(self, value):
         self._measurement = value
@@ -272,7 +238,7 @@
         """Defaults property."""
         return self._defaults
 
-    # @ClassLogger  # type: ignore
+    @ClassLogger  # type: ignore
     @defaults.setter
     def defaults(self, value):
         self._defaults = value
@@ -283,7 +249,7 @@
         """Standard dataset property."""  # type: ignore
         return self._standard_series  # type: ignore
 
-    # @ClassLogger  # type: ignore
+    @ClassLogger  # type: ignore
     @standard_series.setter  # type: ignore
     def standard_series(self, value):  # type: ignore
         self._standard_series = value  # type: ignore
@@ -293,7 +259,7 @@
         """Check dataset property."""
         return self._check_series
 
-    # @ClassLogger  # type: ignore
+    @ClassLogger  # type: ignore
     @check_series.setter
     def check_series(self, value):
         self._check_series = value
@@ -303,13 +269,13 @@
         """Quality dataset property."""
         return self._quality_series
 
-    # @ClassLogger  # type: ignore
+    @ClassLogger  # type: ignore
     @quality_series.setter
     def quality_series(self, value):
         self._quality_series = value
         self._stale = True
 
-    # @ClassLogger
+    @ClassLogger
     def import_range(
         self,
         from_date: str | None,
@@ -329,7 +295,6 @@
                 to_date,
                 tstype="Standard",
             )
-<<<<<<< HEAD
             insert_series = insert_series.asfreq(self._frequency, method="bfill")
             slice_to_remove = self._standard_series.loc[
                 insert_series.index[0] : insert_series.index[-1]
@@ -346,15 +311,6 @@
                         insert_series,
                     ]
                 ).sort_index()
-=======
-            insert_series = insert_series.asfreq(self.frequency)
-            cleaned_series = filters.remove_range(
-                self.standard_series, insert_series.index[0], insert_series.index[-1]
-            )
-            self.standard_series = pd.concat(
-                [cleaned_series, insert_series]
-            ).sort_index()
->>>>>>> fe85b3da
         if check:
             insert_series = data_acquisition.get_series(
                 self._base_url,
@@ -368,7 +324,6 @@
             slice_to_remove = self._check_series.loc[
                 insert_series.index[0] : insert_series.index[-1]
             ]
-<<<<<<< HEAD
             cleaned_series = self._check_series.drop(slice_to_remove.index)
 
             # Pandas doesn't like concatting possibly empty series anymore.
@@ -381,10 +336,6 @@
                         insert_series,
                     ]
                 ).sort_index()
-=======
-            cleaned_series = self.check_series.drop(slice_to_remove.index)
-            self.check_series = pd.concat([cleaned_series, insert_series]).sort_index()
->>>>>>> fe85b3da
         if quality:
             insert_series = data_acquisition.get_series(
                 self._base_url,
@@ -422,7 +373,7 @@
         self._stale = False
 
     # @stale_warning  # type: ignore
-    # @ClassLogger
+    @ClassLogger
     def gap_closer(self, gap_limit: int | None = None):
         """Gap closer implementation."""
         if gap_limit is None:
@@ -432,7 +383,7 @@
         )
 
     # @stale_warning  # type: ignore
-    # @ClassLogger
+    @ClassLogger
     def quality_encoder(self, gap_limit: int | None = None):
         """Gap closer implementation."""
         if gap_limit is None:
@@ -445,7 +396,7 @@
         )
 
     # @stale_warning  # type: ignore
-    # @ClassLogger
+    @ClassLogger
     def clip(self, low_clip: float | None = None, high_clip: float | None = None):
         """Clip data.
 
@@ -460,7 +411,7 @@
         self.check_series = filters.clip(self._check_series, low_clip, high_clip)
 
     # @stale_warning  # type: ignore
-    # @ClassLogger
+    @ClassLogger
     def remove_outliers(self, span: int | None = None, delta: float | None = None):
         """Remove Outliers.
 
@@ -476,7 +427,7 @@
         )
 
     # @stale_warning  # type: ignore
-    # @ClassLogger
+    @ClassLogger
     def remove_spikes(
         self,
         low_clip: float | None = None,
@@ -500,9 +451,6 @@
             self._standard_series, span, low_clip, high_clip, delta
         )
 
-<<<<<<< HEAD
-    # @ClassLogger
-=======
     @ClassLogger
     def delete_range(
         self,
@@ -515,24 +463,23 @@
         """Delete range of data a la remove_range."""
         if tstype_standard:
             self.standard_series = filters.remove_range(
-                self.standard_series, from_date, to_date
+                self._standard_series, from_date, to_date
             )
         if tstype_check:
             self.standard_series = filters.remove_range(
-                self.standard_series, from_date, to_date
+                self._standard_series, from_date, to_date
             )
         if tstype_quality:
             self.standard_series = filters.remove_range(
-                self.standard_series, from_date, to_date
+                self._standard_series, from_date, to_date
             )
 
     @ClassLogger
     def insert_missing_nans(self):
         """Set the data to the correct frequency, filled with NaNs as appropriate."""
-        self.standard_series = self.standard_series.asfreq(self.frequency)
-
-    @ClassLogger
->>>>>>> fe85b3da
+        self.standard_series = self._standard_series.asfreq(self._frequency)
+
+    @ClassLogger
     def data_exporter(self, file_location):
         """Export data to csv."""
         data_sources.series_export_to_csv(
