--- conflicted
+++ resolved
@@ -915,11 +915,6 @@
             self.standard_data["Value"],
             self.quality_data,
             gap_limit=gap_limit,
-<<<<<<< HEAD
-=======
-            max_qc=max_qc,
-            interval_dict=interval_dict,
->>>>>>> 9e096547
         )
         self._apply_quality(msg_frame)
 
