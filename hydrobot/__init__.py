--- conflicted
+++ resolved
@@ -2,8 +2,4 @@
 
 __author__ = """Nic Mostert"""
 __email__ = "nicolas.mostert@horizons.govt.nz"
-<<<<<<< HEAD
-__version__ = "0.3.0"
-=======
-__version__ = "0.2.3"
->>>>>>> c0863f01
+__version__ = "0.2.3"