--- conflicted
+++ resolved
@@ -106,7 +106,7 @@
         or check_series.index[-1] > series.index[-1]
     ):
         # Can't check something that's not there
-        raise Exception("Error: check data out of range")
+        raise KeyError("Error: check data out of range")
     else:
         # Stuff actually working (hopefully)
         for check_time, check_value in check_series.items():
@@ -195,7 +195,7 @@
     first_timestamp = series.index[0]
     last_timestamp = series.index[-1]
     if dt < first_timestamp or dt > last_timestamp:
-        raise IndexError("Timestamp not within data range")
+        raise KeyError("Timestamp not within data range")
 
     output_index = series.index.get_indexer([dt], method="nearest")
     return series.index[output_index][0]
@@ -222,7 +222,7 @@
     first_timestamp = series.index[0]
     last_timestamp = series.index[-1]
     if dt < first_timestamp or dt > last_timestamp:
-        raise IndexError("Timestamp not within data range")
+        raise KeyError("Timestamp not within data range")
 
     series = series.dropna()
     output_index = series.index.get_indexer([dt], method="nearest")
@@ -322,17 +322,11 @@
     split_data = splitter(base_series, qc_series, frequency)
     for qc in split_data:
         print(
-<<<<<<< HEAD
             f"Data that is QC{qc} makes up "
             f"{len(split_data[qc].dropna()) / len(base_series.dropna()) * 100}% of the"
             " workable data and "
             f"{len(split_data[qc].dropna()) / len(base_series) * 100}% of the time "
             "period"
-=======
-            f"Data that is QC{qc} makes up {len(split_data[qc].dropna()) / len(base_series.dropna()) * 100:.2f}% of "
-            f"the "
-            f"workable data and {len(split_data[qc].dropna()) / len(base_series) * 100:.2f}% of the time period"
->>>>>>> fe85b3da
         )
 
 
