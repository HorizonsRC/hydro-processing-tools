--- conflicted
+++ resolved
@@ -30,13 +30,16 @@
         The type of measurement to retrieve.
 
     from_date : str
-        The start date and time for data retrieval in the format 'YYYY-MM-DD HH:mm'.
+        The start date and time for data retrieval
+        in the format 'YYYY-MM-DD HH:mm'.
 
     to_date : str
-        The end date and time for data retrieval in the format 'YYYY-MM-DD HH:mm'.
+        The end date and time for data retrieval
+        in the format 'YYYY-MM-DD HH:mm'.
 
     tstype : str
-        Type of data that is sought (default 'Standard, can be Standard, Check, or Quality)
+        Type of data that is sought
+        (default 'Standard, can be Standard, Check, or Quality)
 
     Returns:
     --------
@@ -45,12 +48,8 @@
     """
     ht = Hilltop(base_url, hts)
 
-<<<<<<< HEAD
-    tsdata = ht.get_data(site, measurement, from_date=from_date, to_date=to_date)
-=======
     tsdata = ht.get_data(
         site, measurement, from_date=from_date, to_date=to_date, tstype=tstype
     )
->>>>>>> 46f48dd5
 
     return tsdata